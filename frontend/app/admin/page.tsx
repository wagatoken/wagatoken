--- conflicted
+++ resolved
@@ -14,16 +14,14 @@
   MdStorage,
   MdStorefront,
   MdTimeline,
-<<<<<<< HEAD
-=======
-  MdSwapHoriz,
->>>>>>> ec28a2cf
 } from "react-icons/md";
 import {
   generateCoffeeMetadata,
+ 
   BatchCreationData,
   validateBatchData,
   CoffeeBatchMetadata,
+  
 } from "@/utils/ipfsMetadata";
 import {
   getBatchInfoWithMetadata,
@@ -33,11 +31,6 @@
   getUserRoles,
 } from "@/utils/smartContracts";
 import EnvironmentStatus from "@/app/components/EnvironmentStatus";
-import { useWallet } from "@/app/components/WalletProvider";
-<<<<<<< HEAD
-=======
-import ProgressiveForm from "@/app/components/ProgressiveForm";
->>>>>>> ec28a2cf
 
 interface BatchDisplay {
   batchId: string;
@@ -56,17 +49,13 @@
   const [activeTab, setActiveTab] = useState<"create" | "manage" | "verify">(
     "create"
   );
+ 
   const [loading, setLoading] = useState(false);
   const [error, setError] = useState<string>("");
   const [success, setSuccess] = useState<string>("");
   const [batches, setBatches] = useState<BatchDisplay[]>([]);
-  const [selectedBatch, setSelectedBatch] = useState<string>("");
-<<<<<<< HEAD
-
-=======
-  const [isProgressiveMode, setIsProgressiveMode] = useState<boolean>(true);
+  const [selectedBatch, setSelectedBatch] = useState<string>('');
   
->>>>>>> ec28a2cf
   // QR Code state
   const [generatedQRs, setGeneratedQRs] = useState<{
     comprehensive: string;
@@ -255,7 +244,6 @@
     }
   }, [isConnected, address]);
 
-<<<<<<< HEAD
   const TabButton = ({
     tab,
     label,
@@ -265,9 +253,6 @@
     label: string;
     icon: React.ReactNode;
   }) => (
-=======
-  const TabButton = ({ tab, label, icon }: { tab: string; label: string; icon: React.ReactNode }) => (
->>>>>>> ec28a2cf
     <button
       onClick={() => setActiveTab(tab as any)}
       className={`web3-neon-tab flex items-center space-x-3 font-semibold transition-all duration-300 ${
@@ -379,12 +364,8 @@
                       Connected Wallet
                     </h3>
                     <p className="text-emerald-700 font-mono text-sm">
-<<<<<<< HEAD
                       {address.substring(0, 6)}...
                       {address.substring(address.length - 4)}
-=======
-                      {address.substring(0, 6)}...{address.substring(address.length - 4)}
->>>>>>> ec28a2cf
                     </p>
                   </div>
                 </div>
@@ -430,42 +411,10 @@
             )}
 
             {/* Tab Content */}
-<<<<<<< HEAD
-            {activeTab === "create" && (
+            {activeTab === 'create' && (
               <div className="web3-premium-card animate-card-entrance">
-                <h2 className="text-2xl font-bold text-gray-900 mb-6">
-                  Create New Coffee Batch
-                </h2>
-
-=======
-            {activeTab === 'create' && (
-              <div>
-                {/* Mode Toggle Button */}
-                <div className="mb-6 flex justify-end">
-                  <button
-                    onClick={() => setIsProgressiveMode(!isProgressiveMode)}
-                    className="flex items-center gap-2 px-4 py-2 bg-gradient-to-r from-purple-500 to-blue-500 text-white rounded-lg hover:from-purple-600 hover:to-blue-600 transition-all duration-300 shadow-md hover:shadow-lg"
-                  >
-                    <MdSwapHoriz size={20} />
-                    {isProgressiveMode ? 'Switch to Traditional Form' : 'Switch to Step-by-Step Form'}
-                  </button>
-                </div>
-
-                {/* Progressive Form */}
-                {isProgressiveMode ? (
-                  <ProgressiveForm
-                    batchForm={batchForm}
-                    handleInputChange={handleInputChange}
-                    handleArrayInputChange={handleArrayInputChange}
-                    onSubmit={createBatch}
-                    loading={loading}
-                  />
-                ) : (
-                  /* Traditional Form */
-                  <div className="web3-premium-card animate-card-entrance">
-                    <h2 className="text-2xl font-bold text-gray-900 mb-6">Create New Coffee Batch</h2>
+                <h2 className="text-2xl font-bold text-gray-900 mb-6">Create New Coffee Batch</h2>
                 
->>>>>>> ec28a2cf
                 {/* Basic Information Section */}
                 <div className="web3-form-section">
                   <h3 className="flex items-center gap-2">
